--- conflicted
+++ resolved
@@ -116,14 +116,6 @@
 
 data/raw/*
 !data/raw/.gitkeep
-<<<<<<< HEAD
-visualisation/
-!visualisation/.gitkeep
 
 # Local model files
-models
-=======
-
-visualisation/*
-!visualisation/.gitkeep
->>>>>>> 2bc4dfb2
+models